--- conflicted
+++ resolved
@@ -77,7 +77,7 @@
         }
     }
 
-<<<<<<< HEAD
+
     protected getSettings(request: LanguageModelRequest): Record<string, unknown> {
         const settings = request.settings ? request.settings : this.defaultRequestSettings;
         if (!settings) {
@@ -88,17 +88,6 @@
 
     protected async handleNonStreamingRequest(hfInference: HfInference, request: LanguageModelRequest): Promise<LanguageModelTextResponse> {
         const settings = this.getSettings(request);
-=======
-    protected getDefaultSettings(): Record<string, unknown> {
-        return {
-            max_new_tokens: 2024,
-            stop: ['<|endoftext|>', '<eos>']
-        };
-    }
-
-    protected async handleNonStreamingRequest(hfInference: HfInference, request: LanguageModelRequest): Promise<LanguageModelTextResponse> {
-        const settings = request.settings || this.getDefaultSettings();
->>>>>>> 55e29ed4
 
         const response = await hfInference.textGeneration({
             model: this.model,
@@ -127,11 +116,8 @@
         request: LanguageModelRequest,
         cancellationToken?: CancellationToken
     ): Promise<LanguageModelResponse> {
-<<<<<<< HEAD
+
         const settings = this.getSettings(request);
-=======
-        const settings = request.settings || this.getDefaultSettings();
->>>>>>> 55e29ed4
 
         const stream = hfInference.textGenerationStream({
             model: this.model,
